from openvqe.simulator import pick_simulator
from openvqe.objective import Objective
from openvqe.circuit.gradient import grad
from openvqe.optimizers.optimizer_base import Optimizer
from openvqe import typing


# A very simple handwritten GradientDescent optimizer for demonstration purposes
class GradientDescent(Optimizer):

    def __init__(self, stepsize=0.1, maxiter=100, samples=None, simulator=None, save_history=True, minimize=True):
        self.stepsize = stepsize
        self.minimize = minimize
        super().__init__(simulator=simulator, maxiter=maxiter, samples=samples, save_history=save_history)

    def update_parameters(self, parameters: typing.Dict[str, float], energy: float, gradient:
    typing.Dict[str, float], *args, **kwargs) -> typing.Dict[str, float]:

        updated = dict()
        for k, v in parameters.items():
            if self.minimize:
                updated[k] = v - self.stepsize * gradient[k]
            else:
                updated[k] = v + self.stepsize * gradient[k]
        return updated

    def __call__(self, objective: Objective, initial_values=None):

        simulator = self.initialize_simulator(samples=self.samples)
        recompiled = []
        for u in objective.unitaries:
            recompiled.append(simulator.backend_handler.recompile(u))
        objective.unitaries =recompiled
        simulator.set_compile_flag(False)

        angles = initial_values
        if angles is None:
            angles = objective.extract_parameters()
        objective.update_parameters(parameters=angles)

        dO = grad(objective)
        O = objective.to_backend(simulator)
        for key in dO.keys():
            dO[key] = dO[key].to_backend(simulator)

        for iter in range(self.maxiter):
            if self.samples is None:
                E = simulator.simulate_objective(objective=O)
            else:
                E = simulator.measure_objective(objective=O, samples=self.samples)

            dE = dict()
            for k in dO:
                if self.samples is None:
                    dE[str(k)] = simulator.simulate_objective(objective=k)
                else:
<<<<<<< HEAD
                    dE[str(k)] = simulator.measure_objective(objective=k, samples=self.samples)

=======
                    dE[k] = simulator.measure_objective(objective=dOi, samples=self.samples)
>>>>>>> b326b949
            angles = self.update_parameters(parameters=angles, energy=E, gradient=dE)

            O.update_parameters(parameters=angles)
            for dOi in dO.values():
                dOi.update_parameters(parameters=angles)

            if self.save_history:
                self.history.energies.append(E)
                self.history.gradients.append(dE)
                self.history.angles.append(angles)
            objective.update_parameters(parameters=angles)


        return E, angles<|MERGE_RESOLUTION|>--- conflicted
+++ resolved
@@ -50,16 +50,11 @@
                 E = simulator.measure_objective(objective=O, samples=self.samples)
 
             dE = dict()
-            for k in dO:
+            for k,v in dO.items():
                 if self.samples is None:
-                    dE[str(k)] = simulator.simulate_objective(objective=k)
+                    dE[k] = simulator.simulate_objective(objective=v)
                 else:
-<<<<<<< HEAD
-                    dE[str(k)] = simulator.measure_objective(objective=k, samples=self.samples)
-
-=======
-                    dE[k] = simulator.measure_objective(objective=dOi, samples=self.samples)
->>>>>>> b326b949
+                    dE[k] = simulator.measure_objective(objective=v, samples=self.samples)
             angles = self.update_parameters(parameters=angles, energy=E, gradient=dE)
 
             O.update_parameters(parameters=angles)
