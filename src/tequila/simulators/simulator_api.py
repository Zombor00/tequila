--- conflicted
+++ resolved
@@ -9,7 +9,7 @@
 from tequila.simulators.simulator_base import BackendCircuit, BackendExpectationValue
 
 SUPPORTED_BACKENDS = ["qulacs", "qiskit", "cirq", "pyquil", "symbolic"]
-SUPPORTED_NOISE_BACKENDS = ["qiskit", 'pyquil']
+SUPPORTED_NOISE_BACKENDS = ["qiskit",'cirq', 'pyquil']
 BackendTypes = namedtuple('BackendTypes', 'CircType ExpValueType')
 INSTALLED_SIMULATORS = {}
 INSTALLED_SAMPLERS = {}
@@ -177,16 +177,12 @@
     :return: Compiled Objective
     """
 
-<<<<<<< HEAD
-    backend = pick_backend(backend=backend, samples=samples,noise=noise_model is not None)
-=======
     backend = pick_backend(backend=backend, samples=samples, noise=noise_model is not None)
 
     # dummy variables
     if variables is None:
         variables = {k: 0.0 for k in objective.extract_variables()}
 
->>>>>>> 42346914
     ExpValueType = INSTALLED_SIMULATORS[pick_backend(backend=backend)].ExpValueType
     if hasattr(objective, "simulate"):
         for arg in objective.args:
@@ -205,69 +201,6 @@
     return type(objective)(args=compiled_args, transformation=objective._transformation)
 
 
-<<<<<<< HEAD
-def simulate_objective(objective: 'Objective',
-                       variables: typing.Dict['Variable', 'RealNumber'],
-                       backend: str = None,
-                       *args,
-                       **kwargs):
-    """
-    Simulate a tequila Objective
-    The Objective will be compiled and then simulated
-    :param objective: abstract or compiled objective
-    :param variables: The variables of the objective given as dictionary
-    :param backend: specify the backend or give None for automatic assignment
-    :return: The evaluated objective
-    """
-    compiled = compile_objective(objective, variables, backend)
-
-    E = []
-    for Ei in compiled.args:
-        if hasattr(Ei, "simulate"):
-            E.append(Ei.simulate(variables=variables,*args, **kwargs))
-        else:
-            E.append(Ei(variables=variables))
-    # return evaluated result
-    return to_float(objective.transformation(*E))
-
-
-def sample_objective(objective: 'Objective',
-                     variables: typing.Dict['Variable', 'RealNumber'],
-                     samples: int,
-                     backend: str = None,
-                     noise_model = None,
-                     *args,
-                     **kwargs):
-    """
-    Sample a tequila Objective
-    The Objective will be compiled and then simulated
-    :param objective: abstract or compiled objective
-    :param variables: The variables of the objective given as dictionary
-    :param samples: The number of samples/measurements to take for each expectationvalue
-    :param backend: specify the backend or give None for automatic assignment
-    :param noise_model: a noise model to use in simulation.
-    :return: The sampled objective
-    """
-
-    backend = pick_backend(backend=backend, samples=samples,noise=noise_model is not None)
-    compiled = compile_objective(objective, variables, backend,noise_model=noise_model)
-
-    # break the objective apart into its individual pauli components in every expectationvalue
-    # then sample all of those
-    print(noise_model)
-    evaluated = []
-    for arg in compiled.args:
-        if hasattr(arg, "H"):
-            E = arg.sample(variables=variables, samples=samples,*args, **kwargs)
-            evaluated.append(E)
-        else:
-            evaluated.append(arg(variables))
-
-    return to_float(compiled.transformation(*evaluated))
-
-
-=======
->>>>>>> 42346914
 def compile_circuit(abstract_circuit: 'QCircuit',
                     variables: typing.Dict['Variable', 'RealNumber'] = None,
                     backend: str = None,
@@ -337,11 +270,8 @@
 
     """
 
-<<<<<<< HEAD
-=======
     variables = format_variable_dictionary(variables)
 
->>>>>>> 42346914
     if variables is None and not (len(objective.extract_variables()) == 0):
         raise TequilaException(
             "You called simulate for a parametrized type but forgot to pass down the variables: {}".format(
