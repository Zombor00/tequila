from tequila.utils import TequilaException, to_float
from tequila.circuit.circuit import QCircuit
from tequila.utils.keymap import KeyMapSubregisterToRegister
from tequila.utils.misc import to_float
from tequila.wavefunction.qubit_wavefunction import QubitWaveFunction
from tequila.circuit.compiler import change_basis
from tequila.circuit.gates import Measurement
from tequila import BitString
from tequila.objective.objective import Variable, format_variable_dictionary
from tequila.circuit import compiler

import numbers, typing, numpy

"""
Todo: Classes are now immutable: 
       - Map the hamiltonian in the very beginning
       - Add additional features from Skylars project
       - Maybe only keep paulistrings and not full hamiltonian types
"""

class BackendCircuit():
    """
    Base class for circuits compiled to run on specific backends.

    Attributes
    ----------
    abstract_circuit:
        the tequila circuit from which the backend circuit is built.
    abstract_qubit_map:
        a dictionary mapping the tequila qubits to a consecutive set.
        eg: {0:0,3:1,53:2}, if the only qubits in the abstract circuit are 0, 3, and 53.
    circuit:
        the compiled circuit in the backend language.
    compiler_arguments:
        dictionary of arguments for compilation needed for chosen backend. Overwritten by inheritors.
    device:
        instantiated device (or None) for executing circuits.
    n_qubits:
        the number of qubits this circuit operates on.
    noise:
        the NoiseModel applied to this circuit when sampled.
    qubit_map:
        the mapping from tequila qubits to the qubits of the backend circuit.
    qubits:
        a list of the qubits operated on by the circuit.

    Methods
    -------
    create_circuit
        generate a backend circuit from an abstract tequila circuit
    check_device:
        see if a given device is valid for the backend.
    retrieve_device:
        get an instance of or necessary informaton about a device, for emulation or use.
    add_parametrized_gate
        add a parametrized gate to a backend circuit.
    add_basic_gate
        add an unparametrized gate to a backend circuit.
    add_measurement
        add a measurement gate to a backend circuit.
    initialize_circuit:
        generate an empty circuit object for the backend.
    update_variables:
        overwrite the saved values of variables for backend execution.
    simulate:
        perform simulation, simulated sampling, or execute the circuit, e.g. with some hamiltonian for measurement.
    sample_paulistring:
        sample a circuit with one paulistring of a larger hamiltonian
    sample:
        same a circuit, measuring an entire hamiltonian.
    do_sample:
        subroutine for sampling. must be overwritten by inheritors.
    do_simulate:
        subroutine for wavefunction simulation. must be overwritten by inheritors.
    convert_measurements:
        transform the result of simulation from the backend return type.
    fast_return:
        Todo: Jakob what is this?
    make_qubit_map:
        create a dictionary to map the tequila qubit ordering to the backend qubits.
    optimize_circuit:
        use backend features to improve circuit depth.
    extract_variables:
        return a list of the variables in the abstract tequila circuit this backend circuit corresponds to.
    """


    # compiler instructions, override in backends
    # try to reduce True statements as much as possible for new backends
    compiler_arguments = {
        "trotterized": True,
        "swap": True,
        "multitarget": True,
        "controlled_rotation": True,
        "gaussian": True,
        "exponential_pauli": True,
        "controlled_exponential_pauli": True,
        "phase": True,
        "power": True,
        "hadamard_power": True,
        "controlled_power": True,
        "controlled_phase": True,
        "toffoli": True,
        "phase_to_z": True,
        "cc_max": True
    }

    @property
    def n_qubits(self) -> numbers.Integral:
        return len(self.qubit_map)

    @property
    def qubits(self) -> typing.Iterable[numbers.Integral]:
        return tuple(self._qubits)

    def __init__(self, abstract_circuit: QCircuit, variables, noise=None,device=None,
                 use_mapping=True, optimize_circuit=True, *args, **kwargs):
        """

        Parameters
        ----------
        abstract_circuit: QCircuit:
            the circuit which is to be rendered in the backend language.
        variables:
            values for the variables of abstract_circuit
        noise: optional:
            noise to apply to abstract circuit.
        device: optional:
            device on which to sample (or emulate sampling) abstract circuit.
        use_mapping: bool:
            whether or not to use qubit mapping. Defaults to true.
        optimize_circuit: bool:
            whether or not to attempt backend depth optimization. Defaults to true.
        args
        kwargs
        """
        self._variables = tuple(abstract_circuit.extract_variables())
        self.use_mapping = use_mapping

        compiler_arguments = self.compiler_arguments
        if noise is not None:
            compiler_arguments["cc_max"] = True
            compiler_arguments["controlled_phase"] = True
            compiler_arguments["controlled_rotation"] = True
            compiler_arguments["hadamard_power"] = True

        # compile the abstract_circuit
        c = compiler.Compiler(**compiler_arguments)

        if self.use_mapping:
            qubits = abstract_circuit.qubits
        else:
            qubits = range(abstract_circuit.n_qubits)

        self._qubits = qubits
        self.abstract_qubit_map = {q: i for i, q in enumerate(qubits)}
        self.qubit_map = self.make_qubit_map(qubits)

        compiled = c(abstract_circuit)
        self.abstract_circuit = compiled
        # translate into the backend object
        self.circuit = self.create_circuit(abstract_circuit=compiled, variables=variables)

        if optimize_circuit and noise ==None:
            self.circuit = self.optimize_circuit(circuit=self.circuit)

        self.noise = noise

        self.check_device(device)
        self.device = self.retrieve_device(device)

    def __call__(self,
                 variables: typing.Dict[Variable, numbers.Real] = None,
                 samples: int = None,
                 *args,
                 **kwargs):
        """
        Simulate or sample the backend circuit.

        Parameters
        ----------
        variables: dict:
            dictionary assigning values to the variables of the circuit.
        samples: int, optional:
            how many shots to sample with. If None, perform full wavefunction simulation.
        args
        kwargs

        Returns
        -------
        Float:
            the result of simulating or sampling the circuit.
        """

        variables = format_variable_dictionary(variables=variables)
        if self._variables is not None and len(self._variables) > 0:
            if variables is None or set(self._variables) != set(variables.keys()):
                raise TequilaException("BackendCircuit received not all variables. Circuit depends on variables {}, you gave {}".format(self._variables, variables))
        if samples is None:
            return self.simulate(variables=variables, noise=self.noise, *args, **kwargs)
        else:
            return self.sample(variables=variables, samples=samples, noise=self.noise, *args, **kwargs)

    def create_circuit(self, abstract_circuit: QCircuit, *args, **kwargs):
        """
        build the backend specific circuit from the abstract tequila circuit.

        Parameters
        ----------
        abstract_circuit: QCircuit:
            the circuit to build in the backend
        args
        kwargs

        Returns
        -------
        type varies
            The circuit, compiled to the backend.
        """

        if self.fast_return(abstract_circuit):
            return abstract_circuit

        result = self.initialize_circuit(*args,**kwargs)

        for g in abstract_circuit.gates:
            if g.is_parametrized():
                self.add_parametrized_gate(g, result, *args,**kwargs)
            else:
                if not g.name == 'Measure':
                    self.add_basic_gate(g, result, *args, **kwargs)
                else:
                    self.add_measurement(g, result, *args, **kwargs)
        return result

    def check_device(self,device):
        """
        Verify if a device can be used in the selected backend. Overwritten by inheritors.
        Parameters
        ----------
        device:
            the device to verify.

        Returns
        -------

        Raises
        ------
        TequilaException
        """
        if device is not None:
            TequilaException('Devices not enabled for {}'.format(str(type(self))))

    def retrieve_device(self,device):
        """
        get the instantiated backend device object, from user provided object (e.g, a string).

        Must be overwritten by inheritors, to use devices.

        Parameters
        ----------
        device:
            object which points to the device in question, to be returned.

        Returns
        -------
        Type:
            varies by backend.
        """
        if device is None:
            return device
        else:
            TequilaException('Devices not enabled for {}'.format(str(type(self))))

    def add_parametrized_gate(self, gate, circuit, *args, **kwargs):
        TequilaException("Backend Handler needs to be overwritten for supported simulators")

    def add_basic_gate(self, gate, circuit, *args, **kwargs):
        TequilaException("Backend Handler needs to be overwritten for supported simulators")

    def add_measurement(self,gate, circuit, *args, **kwargs):
        TequilaException("Backend Handler needs to be overwritten for supported simulators")

    def initialize_circuit(self, *args, **kwargs):
        TequilaException("Backend Handler needs to be overwritten for supported simulators")

    def update_variables(self, variables):
        """
        This is the default, which just translates the circuit again.
        Overwrite in inheritors if parametrized circuits are supported.
        """
        self.circuit = self.create_circuit(abstract_circuit=self.abstract_circuit, variables=variables)

    def simulate(self, variables, initial_state=0, *args, **kwargs) -> QubitWaveFunction:
        """
        simulate the circuit via the backend.

        Parameters
        ----------
        variables:
            the parameters with which to simulate the circuit.
        initial_state: Default = 0:
            one of several types; determines the base state onto which the circuit is applied.
            Default: the circuit is applied to the all-zero state.
        args
        kwargs

        Returns
        -------
        QubitWaveFunction:
            the wavefunction of the system produced by the action of the circuit on the initial state.

        """
        self.update_variables(variables)
        if isinstance(initial_state, BitString):
            initial_state = initial_state.integer
        if isinstance(initial_state, QubitWaveFunction):
            if len(initial_state.keys()) != 1:
                raise TequilaException("only product states as initial states accepted")
            initial_state = list(initial_state.keys())[0].integer

        all_qubits = [i for i in range(self.abstract_circuit.n_qubits)]
        if self.use_mapping:
            active_qubits = self.abstract_circuit.qubits
            # maps from reduced register to full register
            keymap = KeyMapSubregisterToRegister(subregister=active_qubits, register=all_qubits)
        else:
            keymap = KeyMapSubregisterToRegister(subregister=all_qubits, register=all_qubits)

        result = self.do_simulate(variables=variables, initial_state=keymap.inverted(initial_state).integer, *args,
                                  **kwargs)
        result.apply_keymap(keymap=keymap, initial_state=initial_state)
        return result

    def sample(self, variables, samples, *args, **kwargs):
        self.update_variables(variables)
        return self.do_sample(samples=samples, circuit=self.circuit, *args, **kwargs)

    def sample_all_z_hamiltonian(self, samples: int, hamiltonian, *args, **kwargs):
        # make measurement instruction
        qubits = [q for q in hamiltonian.qubits if q in self.abstract_qubit_map]
        if len(qubits) == 0:
            return sum([ps.coeff for ps in hamiltonian.paulistrings])
        measure = Measurement(target=qubits)
        circuit = self.circuit + self.create_circuit(measure)
        # run simulators
        counts = self.do_sample(samples=samples, circuit=circuit, *args, **kwargs)

        # compute energy
        E = 0.0
        for paulistring in hamiltonian.paulistrings:
            n_samples = 0
            Etmp = 0.0
            for key, count in counts.items():
                parity = [k for i,k in enumerate(key.array) if i in paulistring._data].count(1)
                sign = (-1) ** parity
                Etmp += sign * count
                n_samples += count
            E += Etmp / samples * paulistring.coeff
        return E

    def sample_paulistring(self, samples: int, paulistring, *args,
                           **kwargs) -> numbers.Real:
        """
        Sample an individual pauli word (pauli string) and return the average result thereof.
        Parameters
        ----------
        samples: int:
            how many samples to evaluate.
        paulistring:
            the paulistring to be sampled.
        args
        kwargs

        Returns
        -------
        float:
            the average result of sampling the chosen paulistring
        """

        # make basis change and translate to backend
        basis_change = QCircuit()
        not_in_u = []
        # all indices of the paulistring which are not part of the circuit i.e. will always have the same outcome
        qubits = []
        for idx, p in paulistring.items():
            if idx not in self.abstract_qubit_map:
                not_in_u.append(idx)
            else:
                qubits.append(idx)
                basis_change += change_basis(target=idx, axis=p)

        # check the constant parts as <0|pauli|0>, can only be 0 or 1
        # so we can do a fast return of one of them is not Z
        for i in not_in_u:
            pauli = paulistring[i]
            if pauli.upper() != "Z":
                return 0.0

        # make measurement instruction
        measure = QCircuit()
        if len(qubits) == 0:
            # no measurement instructions for a constant term as paulistring
            return paulistring.coeff
        else:
            measure += Measurement(target=qubits)
            circuit = self.circuit + self.create_circuit(basis_change + measure)
            # run simulators
            counts = self.do_sample(samples=samples, circuit=circuit, *args, **kwargs)
            # compute energy
            E = 0.0
            n_samples = 0
            for key, count in counts.items():
                parity = key.array.count(1)
                sign = (-1) ** parity
                E += sign * count
                n_samples += count
            assert n_samples == samples
            E = E / samples * paulistring.coeff
            return E

<<<<<<< HEAD
    def sample(self, variables, samples, *args, **kwargs):
        """
        Sample the circuit. If circuit natively equips paulistrings, sample therefrom.
        Parameters
        ----------
        variables:
            the variables with which to sample the circuit.
        samples: int:
            the number of samples to take.
        args
        kwargs

        Returns
        -------
        QubitWaveFunction
            The result of sampling, a recreated QubitWaveFunction in the sampled basis.

        """
        self.update_variables(variables)
        E = 0.0
        if hasattr(self, 'H'):
            for ps in self.H.paulistrings:
                E += self.sample_paulistring(samples=samples, paulistring=ps, *args, **kwargs)
            return E
        else:
            return self.do_sample(samples=samples, circuit=self.circuit, *args, **kwargs)

=======
>>>>>>> 8698ac5a
    def do_sample(self, samples, circuit, noise, *args, **kwargs) -> QubitWaveFunction:
        """
        helper function for sampling. MUST be overwritten by inheritors.

        Parameters
        ----------
        samples: int:
            the number of samples to take
        circuit:
            the circuit to sample from.
            Note:
            Not necessarily self.circuit!
        noise:
            the noise to apply to the sampled circuit.
        args
        kwargs

        Returns
        -------
        QubitWaveFunction:
            the result of sampling.

        """
        TequilaException("Backend Handler needs to be overwritten for supported simulators")


    def do_simulate(self, variables, initial_state, *args, **kwargs) -> QubitWaveFunction:
        """
        helper for simulation. MUST be overwritten by inheritors.

        Parameters
        ----------
        variables:
            the variables with which the circuit may be simulated.
        initial_state:
            the initial state in which the system is in prior to the application of the circuit.
        args
        kwargs

        Returns
        -------
        QubitWaveFunction
            the result of simulating the circuit.

        """
        TequilaException("Backend Handler needs to be overwritten for supported simulators")

    def convert_measurements(self, backend_result) -> QubitWaveFunction:
        TequilaException("Backend Handler needs to be overwritten for supported simulators")

    def fast_return(self, abstract_circuit):
        """
        Todo: Jakob, what is this?
        Parameters
        ----------
        abstract_circuit

        Returns
        -------

        """
        return True

    def make_qubit_map(self, qubits):
        """
        Build the mapping between abstract qubits.

        Must be overwritten by inheritors to do anything other than check the validity of the map.
        Parameters
        ----------
        qubits:
            the qubits to map onto.

        Returns
        -------
        Dict
            the dictionary that maps the qubits of the abstract circuits to an ordered sequence of integers.
        """
        assert (len(self.abstract_qubit_map) == len(qubits))
        return self.abstract_qubit_map

    def optimize_circuit(self, circuit, *args, **kwargs):
        """
        Optimize a circuit using backend tools. Should be overwritten by inheritors.
        Parameters
        ----------
        circuit:
            the circuit to optimize
        args
        kwargs

        Returns
        -------
        Type
            Optimized version of the circuit.
        """
        return circuit

    def extract_variables(self) -> typing.Dict[str, numbers.Real]:
        """
        extract the tequila variables from the circuit.
        Returns
        -------
        dict:
            the variables of the circuit.
        """
        result = self.abstract_circuit.extract_variables()
        return result

    @staticmethod
    def _name_variable_objective(objective):
        """
        Name variables in backend consistently for easier readout
        """
        variables = objective.extract_variables()
        if len(variables) == 0:
            if hasattr(variables[0], "transformation"):
                return str("f({})".format(variables[0]))
            else:
                return str(variables[0])
        else:
            variables = tuple(variables)
            return "f({})".format(variables)


class BackendExpectationValue:
    """
    Class representing an ExpectationValue for evaluation by some backend.

    Attributes
    ----------
    H:
        the tequila Hamiltonian of the expectationvalue
    n_qubits:
        how many qubits appear in the expectationvalue.
    U:
        the underlying BackendCircuit of the expectationvalue.

    Methods
    -------
    extract_variables:
        return the underlying tequila variables of the circuit
    initialize_hamiltonian
        prepare the hamiltonian for iteration over as a tuple
    initialize_unitary
        compile the abstract circuit to a backend circuit.
    simulate:
        simulate the unitary to measure H
    sample:
        sample the unitary to measure H
    sample_paulistring
        sample a single term from H
    update_variables
        wrapper over the update_variables of BackendCircuit.

    """
    BackendCircuitType = BackendCircuit

    # map to smaller subsystem if there are qubits which are not touched by the circuits,
    # should be deactivated if expectationvalues are computed by the backend since the hamiltonians are currently not mapped
    use_mapping = True

    @property
    def n_qubits(self):
        return self.U.n_qubits

    @property
    def H(self):
        return self._H

    @property
    def U(self):
        return self._U

    def extract_variables(self) -> typing.Dict[str, numbers.Real]:
        """
        wrapper over circuit extract variables
        Returns
        -------
        Dict
            Todo: is it really a dict?
        """
        result = []
        if self.U is not None:
            result = self.U.extract_variables()
        return result

    def __init__(self, E, variables, noise, device):
        """

        Parameters
        ----------
        E:
            the uncompiled expectationvalue
        variables:
            variables for compilation of circuit
        noise:
            noisemodel for compilation of circuit
        device:
            device for compilation of circuit
        """
        self._U = self.initialize_unitary(E.U, variables=variables, noise=noise, device=device)
        self._H = self.initialize_hamiltonian(E.H)
        self._abstract_hamiltonians = E.H
        self._variables = E.extract_variables()
        self._contraction = E._contraction
        self._shape = E._shape

    def __call__(self, variables, samples: int = None, *args, **kwargs):

        variables = format_variable_dictionary(variables=variables)
        if self._variables is not None and len(self._variables) > 0:
            if variables is None or (not set(self._variables) <= set(variables.keys())):
                raise TequilaException(
                    "BackendExpectationValue received not all variables. Circuit depends on variables {}, you gave {}".format(
                        self._variables, variables))

        if samples is None:
            data = self.simulate(variables=variables, *args, **kwargs)
        else:
            data = self.sample(variables=variables, samples=samples, *args, **kwargs)

        if self._shape is None and self._contraction is None:
            # this is the default
            return numpy.sum(data)

        if self._shape is not None:
            data = data.reshape(self._shape)
        if self._contraction is None:
            return data
        else:
            return self._contraction(data)

    def initialize_hamiltonian(self, H):
        """return a tuple with one member, H"""
        return tuple(H)

    def initialize_unitary(self, U, variables, noise, device):
        """return a compiled unitary"""
        return self.BackendCircuitType(abstract_circuit=U, variables=variables, device=device, use_mapping=self.use_mapping,
                                       noise=noise)

    def update_variables(self, variables):
        """wrapper over circuit update_variables"""
        self._U.update_variables(variables=variables)

    def sample(self, variables, samples, *args, **kwargs) -> numpy.array:
        """
        sample the expectationvalue.

        Parameters
        ----------
        variables: dict:
            variables to supply to the unitary.
        samples: int:
            number of samples to perform.
        args
        kwargs

        Returns
        -------
        numpy.ndarray:
            a numpy array, the result of sampling.
        """
        self.update_variables(variables)

        result = []
        for H in self._abstract_hamiltonians:
            E = 0.0
            if H.is_all_z():
                E = self.U.sample_all_z_hamiltonian(samples=samples, hamiltonian=H, *args, **kwargs)
            else:
                for ps in H.paulistrings:
                    E += self.sample_paulistring(samples=samples, paulistring=ps, *args, **kwargs)
            result.append(to_float(E))
        return numpy.asarray(result)

    def simulate(self, variables, *args, **kwargs):
        """
        Simulate the expectationvalue.

        Parameters
        ----------
        variables:
            variables to supply to the unitary.
        args
        kwargs

        Returns
        -------
        numpy array:
            the result of simulation.
        """
        self.update_variables(variables)
        result = []
        for H in self.H:
            final_E = 0.0
            if self.use_mapping:
                # The hamiltonian can be defined on more qubits as the unitaries
                qubits_h = H.qubits
                qubits_u = self.U.qubits
                all_qubits = list(set(qubits_h) | set(qubits_u) | set(range(self.U.abstract_circuit.max_qubit() + 1)))
                keymap = KeyMapSubregisterToRegister(subregister=qubits_u, register=all_qubits)
            else:
                if H.qubits != self.U.qubits:
                    raise TequilaException(
                        "Can not compute expectation value without using qubit mappings."
                        " Your Hamiltonian and your Unitary do not act on the same set of qubits. "
                        "Hamiltonian acts on {}, Unitary acts on {}".format(
                            H.qubits, self.U.qubits))
                keymap = KeyMapSubregisterToRegister(subregister=self.U.qubits, register=self.U.qubits)
            # TODO inefficient, let the backend do it if possible or interface some library
            simresult = self.U.simulate(variables=variables, *args, **kwargs)
            wfn = simresult.apply_keymap(keymap=keymap)
            final_E += wfn.compute_expectationvalue(operator=H)

            result.append(to_float(final_E))
        return numpy.asarray(result)

    def sample_paulistring(self, samples: int,
                           paulistring,*args,**kwargs) -> numbers.Real:
        """
        wrapper over the sample_paulistring method of BackendCircuit
        Parameters
        ----------
        samples: int:
            the number of samples to take
        paulistring:
            the paulistring to be sampled
        args
        kwargs

        Returns
        -------
        number:
            the result of simulating a single paulistring
        """

        return self.U.sample_paulistring(samples=samples, paulistring=paulistring,*args,**kwargs)<|MERGE_RESOLUTION|>--- conflicted
+++ resolved
@@ -333,6 +333,23 @@
         return result
 
     def sample(self, variables, samples, *args, **kwargs):
+        """
+        Sample the circuit. If circuit natively equips paulistrings, sample therefrom.
+        Parameters
+        ----------
+        variables:
+            the variables with which to sample the circuit.
+        samples: int:
+            the number of samples to take.
+        args
+        kwargs
+
+        Returns
+        -------
+        QubitWaveFunction
+            The result of sampling, a recreated QubitWaveFunction in the sampled basis.
+
+        """
         self.update_variables(variables)
         return self.do_sample(samples=samples, circuit=self.circuit, *args, **kwargs)
 
@@ -419,36 +436,6 @@
             E = E / samples * paulistring.coeff
             return E
 
-<<<<<<< HEAD
-    def sample(self, variables, samples, *args, **kwargs):
-        """
-        Sample the circuit. If circuit natively equips paulistrings, sample therefrom.
-        Parameters
-        ----------
-        variables:
-            the variables with which to sample the circuit.
-        samples: int:
-            the number of samples to take.
-        args
-        kwargs
-
-        Returns
-        -------
-        QubitWaveFunction
-            The result of sampling, a recreated QubitWaveFunction in the sampled basis.
-
-        """
-        self.update_variables(variables)
-        E = 0.0
-        if hasattr(self, 'H'):
-            for ps in self.H.paulistrings:
-                E += self.sample_paulistring(samples=samples, paulistring=ps, *args, **kwargs)
-            return E
-        else:
-            return self.do_sample(samples=samples, circuit=self.circuit, *args, **kwargs)
-
-=======
->>>>>>> 8698ac5a
     def do_sample(self, samples, circuit, noise, *args, **kwargs) -> QubitWaveFunction:
         """
         helper function for sampling. MUST be overwritten by inheritors.
