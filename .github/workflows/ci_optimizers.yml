# This workflow will install Python dependencies, run tests and lint with a variety of Python versions
# For more information see: https://help.github.com/actions/language-and-framework-guides/using-python-with-github-actions

name: Tequila-Test-Optimizers

on:
  push:
    branches: [ master, devel ]
  pull_request:
    branches: [ master, devel ]

jobs:

  build:

    runs-on: ubuntu-latest
    strategy:
      matrix:
        python-version: [3.7, 3.8]

    steps:
    - uses: actions/checkout@v2
    - name: Set up Python ${{ matrix.python-version }}
      uses: actions/setup-python@v1
      with:
        python-version: ${{ matrix.python-version }}
    - name: Install quantum backends
      run: |
<<<<<<< HEAD
              pip install --upgrade "cirq" "qiskit<0.25" "qulacs"
=======
              pip install "cirq" "qiskit<0.25" "qulacs"
>>>>>>> 3c11cf33
              
    - name: Install and test GPyOpt interface (no qibo)
      run: |  
              python -m pip install --upgrade pip 
              pip install --upgrade -r requirements.txt
              pip install --upgrade -r requirements_gpyopt.txt
              pip install -e .

              pytest tests/test_gpyopt.py --slow
<|MERGE_RESOLUTION|>--- conflicted
+++ resolved
@@ -26,11 +26,7 @@
         python-version: ${{ matrix.python-version }}
     - name: Install quantum backends
       run: |
-<<<<<<< HEAD
-              pip install --upgrade "cirq" "qiskit<0.25" "qulacs"
-=======
               pip install "cirq" "qiskit<0.25" "qulacs"
->>>>>>> 3c11cf33
               
     - name: Install and test GPyOpt interface (no qibo)
       run: |  
